import type { NextApiRequest, NextApiResponse } from 'next'
import { z } from 'zod'
import { withAuth, withRateLimit, type AuthenticatedRequest } from '@/lib/auth-middleware'
import { createChatCompletion, fixResponseFormat } from '@/lib/services/openai'
import { chatCompletion as buildChatCompletion, responses as buildResponses } from '@/lib/services/openai/builders'
import { getSupabaseAdmin } from '@/lib/supabaseAdmin'
import { isChatModel, isResponsesModel as isResponsesModelUtil } from '@/lib/services/openai/modelUtils'
import { retrieveTopK } from '@/lib/rag/retriever'
import { augmentMessagesWithContext } from '@/lib/rag/augment'
import * as kvStore from '@/lib/kv-store'
import { structuredLog, generateRequestId } from '@/lib/log'
import crypto from 'crypto'

// System message for structured output
const STRUCTURED_OUTPUT_SYSTEM_MESSAGE = {
  role: 'system' as const,
  content: 'You are a helpful assistant for commercial real estate analysis. Always provide clear, structured responses using markdown formatting. Use short headings (## or ###), bold lead phrases for key points, and bullet lists where appropriate. Always include a brief natural-language answer even when tools are used. Be concise but thorough, and limit responses to essential information.'
}

// Force Node.js runtime for singleton consistency
export const runtime = 'nodejs'

// Message schema for validation
const MessageSchema = z.object({
  role: z.enum(['system', 'user', 'assistant']),
  content: z.string()
})

// Base schema for shared fields
const BaseRequestSchema = z.object({
  sessionId: z.string().optional(), // Only string, null will be rejected
  stream: z.boolean().optional(),
  metadata: z.object({
    documentId: z.string().optional()
  }).optional()
})

// Chat Completions API schema
const ChatCompletionSchema = BaseRequestSchema.extend({
  apiFamily: z.literal('chat').optional(),
  model: z.string().optional(),
  messages: z.array(MessageSchema),
  max_tokens: z.number().optional()
})

// Responses API schema with flexible input types
const ResponsesAPISchema = BaseRequestSchema.extend({
  apiFamily: z.literal('responses'),
  model: z.string().optional(),
  input: z.union([
    z.string(),
    z.array(z.object({ 
      text: z.string(),
      role: z.enum(['user', 'assistant', 'system']).optional() 
    }))
  ]).optional(),
  messages: z.array(MessageSchema).optional(),
  max_output_tokens: z.number().optional()
}).refine(data => data.input || data.messages, {
  message: "Either 'input' or 'messages' must be provided for Responses API"
})

// Auto-detect schema (when apiFamily is not specified)
const AutoDetectSchema = BaseRequestSchema.extend({
  model: z.string().optional(),
  input: z.union([
    z.string(),
    z.array(z.object({ 
      text: z.string(),
      role: z.enum(['user', 'assistant', 'system']).optional() 
    }))
  ]).optional(),
  messages: z.array(MessageSchema).optional(),
  max_tokens: z.number().optional(),
  max_output_tokens: z.number().optional()
}).refine(data => data.input || data.messages, {
  message: "Either 'input' or 'messages' must be provided"
})

// Union schema for all request types
const ChatRequestSchema = z.union([ChatCompletionSchema, ResponsesAPISchema, AutoDetectSchema])

// Type definitions
type ChatRequest = z.infer<typeof ChatRequestSchema>
type Message = z.infer<typeof MessageSchema>

// Model detection for auto-selecting API family
const RESPONSES_MODEL_PATTERN = /^(gpt-5($|-)|gpt-4\.1($|-)|o4|o3)/i
const isResponsesModel = (model: string) => RESPONSES_MODEL_PATTERN.test(model)

// Deal points intent detection
const DEAL_POINTS_INTENTS = [
  'deal points',
  'highlights', 
  'key terms',
  'summary',
  'at-a-glance',
  'deal terms',
  'transaction summary',
  'investment highlights',
  'offering highlights',
  'executive summary',
  'terms summary'
]

/**
 * Detect if query is asking for deal points/highlights
 */
function isDealPointsQuery(query: string): boolean {
  const lowerQuery = query.toLowerCase()
  return DEAL_POINTS_INTENTS.some(intent => 
    lowerQuery.includes(intent)
  )
}

/**
 * Get content hash from document metadata or compute from context
 */
async function getDocumentHash(documentId: string, userId: string): Promise<string | null> {
  try {
    // For mem- documents, try to get existing context and compute hash
    if (documentId.startsWith('mem-')) {
      const context = await kvStore.getContext(documentId, userId)
      if (context && context.chunks) {
        const contentText = context.chunks.map(c => c.text || '').join('')
        return crypto.createHash('sha256').update(contentText).digest('hex').substring(0, 40)
      }
    }
    return null
  } catch (error) {
    console.warn('[getDocumentHash] Failed to compute hash:', error)
    return null
  }
}

/**
 * Internal text fallback helper - mirrors context and forces text output
 * Used when JSON parsing fails, content is empty, or schema validation fails
 */
async function runTextFallback(
  originalPayload: any,
  messages: Message[],
  apiFamily: 'chat' | 'responses',
  reason: 'json_parse' | 'timeout' | 'empty_content' | 'schema_error',
  signal: AbortSignal
): Promise<{content: string, model: string, usage: any, reason: string}> {
  const fallbackPayload = apiFamily === 'responses'
    ? buildResponses({
        model: originalPayload.model,
        input: messages.map(m => ({ content: m.content, role: m.role })),
        max_output_tokens: Math.min(originalPayload.max_output_tokens || 600, 600)
      })
    : buildChatCompletion({
        model: originalPayload.model,
        messages,
        max_tokens: Math.min(originalPayload.max_tokens || 600, 600)
      })
<<<<<<< HEAD

  // Force text output and disable tools
  if (fallbackPayload.tools && Array.isArray(fallbackPayload.tools) && fallbackPayload.tools.length > 0) {
    fallbackPayload.tool_choice = 'none'
  }
  
  // API-specific response format handling
  if (apiFamily === 'responses') {
    fallbackPayload.text = { format: 'plain' }
  }
  // For chat completions, omit response_format entirely
  
=======
  
  // Force text output and disable tools if present
  if (fallbackPayload.tools && Array.isArray(fallbackPayload.tools) && fallbackPayload.tools.length > 0) {
    fallbackPayload.tool_choice = 'none'
  }
>>>>>>> 8646b4e7
  fallbackPayload.stream = false
  
  // Preserve temperature from original (if any)
  if (originalPayload.temperature !== undefined) {
    fallbackPayload.temperature = originalPayload.temperature
  }

<<<<<<< HEAD
=======
  fixResponseFormat(fallbackPayload)
>>>>>>> 8646b4e7
  const fallbackResult = await createChatCompletion(fallbackPayload, { signal })

  return {
    content: fallbackResult.content || '',
    model: fallbackResult.model || originalPayload.model,
    usage: fallbackResult.usage,
    reason
  }
}

/**
 * Chat endpoint handler that supports both Chat Completions and Responses API
 */
async function chatHandler(req: AuthenticatedRequest, res: NextApiResponse) {
  // Kill switch: Route to conversational endpoint when flag is enabled
  if (process.env.CONVERSATIONAL_CHAT === '1') {
    const { default: conversationalHandler } = await import('./chat-conversational')
    return conversationalHandler(req, res)
  }

  const requestId = generateRequestId('chat')
  const userId = req.user?.id || 'anonymous'
  let correlationId: string = (req.headers['x-correlation-id'] as string) || requestId
  let requestBody: any
  
  // Unified 13s timeout budget: 9s primary + 4s fallback
  const controller = new AbortController()
  const primaryTimeout = setTimeout(() => controller.abort(), 9000) // 9s for primary
  const signal = controller.signal
  
  // Track timing and outcomes for terminal logging
  const startTime = Date.now()
  let outcome: 'primary' | 'fallback' | 'cache_hit' = 'primary'
  let failure_cause: string | undefined
  
  try {
    if (req.method !== 'POST') {
      return res.status(405).json({ 
        error: 'Method not allowed',
        code: 'METHOD_NOT_ALLOWED',
        request_id: requestId
      })
    }

    requestBody = req.body ?? {}
    
    // Reject legacy {message} format - require proper schema
    if (requestBody.message && typeof requestBody.message === 'string') {
      return res.status(400).json({
        error: 'Invalid request format',
        code: 'INVALID_REQUEST_FORMAT',
        details: {
          message: 'Legacy {message: string} format is not supported. Use Chat Completions or Responses API format.',
          allowed_formats: [
            {
              name: 'Chat Completions API',
              required: ['messages'],
              optional: ['model', 'max_tokens', 'sessionId', 'stream', 'metadata'],
              example: {
                model: 'gpt-4o',
                messages: [{role: 'user', content: 'What is the cap rate for this property?'}],
                sessionId: 'optional-session-id',
                stream: true
              }
            },
            {
              name: 'Responses API', 
              required: ['input OR messages'],
              optional: ['model', 'max_output_tokens', 'sessionId', 'stream', 'metadata'],
              examples: [
                {
                  model: 'gpt-5',
                  input: 'What is the cap rate for this property?',
                  sessionId: 'optional-session-id',
                  stream: true
                },
                {
                  model: 'gpt-5', 
                  messages: [{role: 'user', content: 'What is the cap rate for this property?'}],
                  sessionId: 'optional-session-id',
                  stream: true
                }
              ]
            }
          ]
        },
        request_id: requestId
      })
    }
    
    // Explicitly reject null sessionId
    if (requestBody.sessionId === null) {
      return res.status(400).json({
        error: 'Invalid request format',
        code: 'INVALID_REQUEST_FORMAT',
        details: {
          message: 'sessionId cannot be null. Either omit the field or provide a valid string value.',
          allowed_formats: [
            {
              name: 'Chat Completions API',
              required: ['messages'],
              optional: ['model', 'max_tokens', 'sessionId', 'stream', 'metadata'],
              example: {
                model: 'gpt-4o',
                messages: [{role: 'user', content: 'What is the cap rate for this property?'}]
              }
            },
            {
              name: 'Responses API', 
              required: ['input OR messages'],
              optional: ['model', 'max_output_tokens', 'sessionId', 'stream', 'metadata'],
              examples: [
                {
                  model: 'gpt-5',
                  input: 'What is the cap rate for this property?'
                },
                {
                  model: 'gpt-5', 
                  messages: [{role: 'user', content: 'What is the cap rate for this property?'}]
                }
              ]
            }
          ],
          note: 'Never send null values - omit fields that have no value'
        },
        request_id: requestId
      })
    }
    
    // Move top-level documentId to metadata
    if (requestBody.documentId) {
      requestBody.metadata = requestBody.metadata || {}
      requestBody.metadata.documentId = requestBody.documentId
      delete requestBody.documentId
    }
    
    // Validate documentId format if provided
    if (requestBody.metadata?.documentId) {
      const docId = requestBody.metadata.documentId
      if (!docId.startsWith('mem-')) {
        structuredLog('warn', 'Invalid document ID format', {
          documentId: docId,
          userId,
          kvRead: false,
          status: 'invalid',
          request_id: requestId
        })
        return res.status(400).json({
          error: 'Invalid document ID format',
          code: 'INVALID_DOCUMENT_ID',
          details: 'Document ID must be a server-generated ID starting with "mem-". Use the documentId returned from the upload endpoint.',
          request_id: requestId
        })
      }
    }
    
    // Detect conflicts between messages and input
    if (requestBody.messages && requestBody.input) {
      return res.status(400).json({
        error: 'Cannot specify both messages and input',
        code: 'CONFLICTING_INPUT_FORMATS',
        details: 'Use either messages[] for Chat Completions API or input for Responses API, not both',
        request_id: requestId
      })
    }
    
    // Filter temperature for gpt-4.1 and Responses models
    const requestModel = requestBody.model || process.env.OPENAI_MODEL || 'gpt-4o'
    if ((requestModel.startsWith('gpt-4.1') || isResponsesModelUtil(requestModel)) && requestBody.temperature !== undefined) {
      delete requestBody.temperature
    }
    
    // Parse and validate request with Zod
    const parseResult = ChatRequestSchema.safeParse(requestBody)
    
    if (!parseResult.success) {
      // Extract validation errors for clear feedback
      const errors = parseResult.error.flatten()
      
      return res.status(400).json({ 
        error: 'Invalid request format',
        code: 'INVALID_REQUEST_FORMAT',
        details: {
          message: 'Request body validation failed. Please use Chat Completions or Responses API format.',
          allowed_formats: [
            {
              name: 'Chat Completions API',
              required: ['messages'],
              optional: ['model', 'max_tokens', 'sessionId', 'stream', 'metadata'],
              example: {
                model: 'gpt-4o',
                messages: [{role: 'user', content: 'What is the cap rate for this property?'}],
                sessionId: 'optional-session-id',
                stream: true
              }
            },
            {
              name: 'Responses API', 
              required: ['input OR messages'],
              optional: ['model', 'max_output_tokens', 'sessionId', 'stream', 'metadata'],
              examples: [
                {
                  model: 'gpt-5',
                  input: 'What is the cap rate for this property?',
                  sessionId: 'optional-session-id',
                  stream: true
                },
                {
                  model: 'gpt-5', 
                  messages: [{role: 'user', content: 'What is the cap rate for this property?'}],
                  sessionId: 'optional-session-id',
                  stream: true
                }
              ]
            }
          ],
          validation_errors: errors.fieldErrors,
          received: requestBody
        },
        request_id: requestId
      })
    }

    const validRequest = parseResult.data
    
    // Determine effective API family (auto-detect if not specified)
    let apiFamily: 'chat' | 'responses'
    let normalizedPath: 'chat-messages' | 'input-passthrough' | 'messages-to-input' | 'input-to-messages'
    
    if ('apiFamily' in validRequest && validRequest.apiFamily === 'responses') {
      apiFamily = 'responses'
    } else if ('apiFamily' in validRequest && validRequest.apiFamily === 'chat') {
      apiFamily = 'chat'
    } else {
      // Auto-detect based on model or request structure
      const requestModel = validRequest.model || process.env.OPENAI_MODEL
      
      // Only use responses API if explicitly indicated
      if (requestModel && isResponsesModelUtil(requestModel)) {
        apiFamily = 'responses'
      } else if ('input' in validRequest || 'max_output_tokens' in validRequest) {
        apiFamily = 'responses'
      } else {
        // Default to chat completions for standard requests
        apiFamily = 'chat'
      }
    }

    // Correlation ID already extracted at function start
    
    // Normalize request data based on API family
    let messages: Message[] = []
    let max_output_tokens: number | undefined
    let model: string
    let sessionId: string | undefined
    let payload: any // Declare payload early for error handling
    
    if (apiFamily === 'responses') {
      const responsesReq = validRequest as z.infer<typeof ResponsesAPISchema> | z.infer<typeof AutoDetectSchema>
      model = responsesReq.model || process.env.OPENAI_MODEL || process.env.OPENAI_FALLBACK_MODEL || 'gpt-5'
      sessionId = responsesReq.sessionId
      max_output_tokens = Math.min(responsesReq.max_output_tokens || 600, 600) // Cap at 600 tokens
      
      if (responsesReq.messages) {
        // Convert messages to internal format
        messages = responsesReq.messages
        normalizedPath = 'messages-to-input'
      } else if (responsesReq.input) {
        // Convert input to messages format for internal processing
        if (typeof responsesReq.input === 'string') {
          messages = [{ role: 'user', content: responsesReq.input }]
          normalizedPath = 'input-to-messages'
        } else {
          // Array of parts - convert to messages
          messages = responsesReq.input.map(part => ({
            role: part.role || 'user',
            content: part.text
          }))
          normalizedPath = 'input-passthrough'
        }
      } else {
        // This shouldn't happen due to refine validation, but handle it defensively
        return res.status(400).json({
          error: 'Either input or messages required for Responses API',
          code: 'MISSING_INPUT',
          request_id: requestId
        })
      }
    } else {
      // Chat Completions API
      const chatReq = validRequest as z.infer<typeof ChatCompletionSchema> | z.infer<typeof AutoDetectSchema>
      messages = chatReq.messages!
      model = chatReq.model || process.env.OPENAI_MODEL || process.env.OPENAI_FALLBACK_MODEL || 'gpt-4o-2024-08-06'
      sessionId = chatReq.sessionId
      max_output_tokens = 'max_tokens' in chatReq ? Math.min(chatReq.max_tokens || 600, 600) : 600 // Cap at 600 tokens
      normalizedPath = 'chat-messages'
    }

    // Document context augmentation with fast path for deal points
    if (requestBody.metadata?.documentId) {
      const documentId = requestBody.metadata.documentId
      const latestUser = [...messages].reverse().find(m => m.role === 'user')
      const userQuery = latestUser?.content || ''
      
      // Fast path: Check for deal points intent and cached results
      if (isDealPointsQuery(userQuery)) {
        const docHash = await getDocumentHash(documentId, userId)
        if (docHash) {
          const dealPointsKey = `dealPoints:${docHash}`
          const cachedDealPoints = await kvStore.getItem(dealPointsKey)
          
          if (cachedDealPoints && cachedDealPoints.bullets && cachedDealPoints.bullets.length > 0) {
            structuredLog('info', 'Fast path cache hit for deal points', {
              correlationId,
              documentId,
              userId,
              contentHash: docHash,
              cacheHit: true,
              bulletsCount: cachedDealPoints.bullets.length,
              request_id: requestId
            })
            
            // Format cached results as bullet list with page citations
            let fastPathResponse = '## Key Deal Points\n\n'
            for (let i = 0; i < cachedDealPoints.bullets.length; i++) {
              const bullet = cachedDealPoints.bullets[i]
              const citation = cachedDealPoints.citations?.[i]
              const pageRef = citation?.page ? ` (Page ${citation.page})` : ''
              fastPathResponse += `• ${bullet}${pageRef}\n`
            }
            
            // Add metadata footer
            fastPathResponse += `\n*Source: ${cachedDealPoints.source || 'document analysis'}*`
            
            // Set X-Text-Bytes header for fallback gating
            const responseBytes = new TextEncoder().encode(fastPathResponse).length
            res.setHeader('X-Text-Bytes', responseBytes.toString())
            
            // Non-blocking fire-and-forget persistence
            if (sessionId) {
              setImmediate(async () => {
                try {
                  const supabase = getSupabaseAdmin()
                  await supabase.from('messages').insert({
                    chat_session_id: sessionId,
                    role: 'assistant',
                    content: fastPathResponse,
                    metadata: { 
                      requestId, 
                      correlationId,
                      model: 'fast-path-cache',
                      apiFamily: 'cache',
                      source: 'dealPoints',
                      cacheHit: true,
                      contentHash: docHash
                    }
                  })
                } catch (persistErr) {
                  console.warn(`[${requestId}] Failed to persist fast path message:`, persistErr)
                }
              })
            }
            
            structuredLog('info', 'Fast path response completed', {
              correlationId,
              documentId,
              userId,
              contentLength: fastPathResponse.length,
              responseBytes,
              source: 'cache',
              request_id: requestId
            })
            
            return res.status(200).json({ 
              message: fastPathResponse,
              model: 'fast-path-cache',
              source: 'dealPoints',
              cacheHit: true,
              correlationId,
              request_id: requestId
            })
          }
        }
      }
      
      // Check status first
      const status = await kvStore.getStatus(documentId, userId)
      
      // Handle processing status with retries
      if (status.status === 'processing') {
        structuredLog('info', 'Document still processing, retrying', {
          documentId,
          userId,
          kvRead: true,
          status: 'processing',
          request_id: requestId
        })
        
        // Retry up to 3 times with 500ms delays
        for (let attempt = 1; attempt <= 3; attempt++) {
          await new Promise(resolve => setTimeout(resolve, 500))
          const retryStatus = await kvStore.getStatus(documentId, userId)
          
          if (retryStatus.status === 'ready') {
            status.status = 'ready'
            break
          }
        }
        
        if (status.status === 'processing') {
          structuredLog('warn', 'Document still processing after retries', {
            documentId,
            userId,
            kvRead: true,
            status: 'processing',
            request_id: requestId
          })
          
          return res.status(409).json({
            error: 'Document still processing',
            code: 'DOCUMENT_PROCESSING',
            details: 'The document is still being processed. Please try again in a moment.',
            documentId,
            status: 'processing',
            request_id: requestId
          })
        }
      }
      
      // Handle error or missing status
      if (status.status === 'error' || status.status === 'missing') {
        structuredLog('error', 'Document context not available', {
          documentId,
          userId,
          kvRead: true,
          status: status.status,
          error: status.error,
          request_id: requestId
        })
        
        return res.status(409).json({
          error: 'Document context not found',
          code: 'DOCUMENT_CONTEXT_NOT_FOUND',
          details: status.status === 'error' 
            ? `Document processing failed: ${status.error || 'Unknown error'}`
            : 'The specified document context is not available. It may have expired or was not properly uploaded.',
          documentId,
          status: status.status,
          request_id: requestId
        })
      }
      
      // Retrieve chunks from KV (reduced to 3 for performance)
      const chunks = await retrieveTopK({
        documentId,
        query: latestUser?.content || '',
        k: 3,
        maxCharsPerChunk: 1000,
        userId, // Pass userId for security check
        docHash: (await getDocumentHash(documentId, userId)) || undefined // For cache coherence
      })

      // Context gating: return 424 when no chunks found to prevent AI hallucination
      if (!chunks.length) {
        structuredLog('warn', 'No chunks found - context unavailable', {
          documentId,
          userId,
          kvRead: true,
          status: 'empty',
          request_id: requestId
        })
        
        return res.status(424).json({
          error: 'context_unavailable',
          code: 'CONTEXT_UNAVAILABLE',
          message: 'PDF context is not available for this request. Please try again in a moment.',
          documentId,
          retryAfterMs: 1500,
          request_id: requestId
        })
      } else {
        structuredLog('info', 'Document chunks retrieved', {
          documentId,
          userId,
          kvRead: true,
          status: 'ready',
          parts: status.parts || 1,
          request_id: requestId
        })
        
        const augmented = augmentMessagesWithContext(chunks, messages)
        messages = apiFamily === 'chat' ? augmented.chat : augmented.responses
      }
    }

    // Enhanced structured logging with correlation ID
    structuredLog('info', 'Chat request initiated', {
      correlationId,
      documentId: requestBody.metadata?.documentId,
      userId: req.user?.id || 'anonymous',
      apiFamily,
      model,
      path: normalizedPath,
      messages_count: messages.length,
      max_output_tokens: max_output_tokens || 'default',
      sessionId: sessionId || 'none',
      hasDocumentId: !!(requestBody.metadata?.documentId),
      streamEnabled: true,
      messageRoles: messages.map(m => m.role),
      firstMessageLength: messages[0]?.content?.length || 0,
      request_id: requestId
    })

    // Ensure structured output system message is present
    if (!messages.some(m => m.role === 'system')) {
      messages.unshift(STRUCTURED_OUTPUT_SYSTEM_MESSAGE)
    }
    
    // Model cascade for deal points queries when fast path cache miss
    let cascadeResult: any = null
    const latestUser = [...messages].reverse().find(m => m.role === 'user')
    const isDeepAnalysisQuery = isDealPointsQuery(latestUser?.content || '') && requestBody.metadata?.documentId
    
    if (isDeepAnalysisQuery) {
      try {
        // Stage A: Fast extraction with gpt-4o-mini in parallel with any remaining retrieval
        const stageAPayload = {
          model: 'gpt-4o-mini',
          messages: messages.map(m => ({ role: m.role, content: m.content })),
          response_format: { 
            type: 'json_schema' as const,
            json_schema: {
              name: 'deal_points_extraction',
              strict: true,
              schema: {
                type: 'object',
                additionalProperties: false,
                required: ['bullets', 'citations', 'confidence', 'schema_version'],
                properties: {
                  bullets: { 
                    type: 'array', 
                    minItems: 1,
                    items: { type: 'string', minLength: 1 }
                  },
                  citations: {
                    type: 'array',
                    minItems: 0,
                    items: {
                      type: 'object',
                      additionalProperties: false,
                      required: ['page', 'text'],
                      properties: {
                        page: { type: 'number', minimum: 1 },
                        text: { type: 'string', minLength: 1 }
                      }
                    }
                  },
                  confidence: { type: 'boolean' },
                  distinctPages: { type: 'number', minimum: 0 },
                  schema_version: { type: 'string', enum: ['v1.0'] }
                }
              }
            }
          },
          max_tokens: 350,
          temperature: 0.1
        }
        
        const startTime = Date.now()
        let stageAResult
        try {
          fixResponseFormat(stageAPayload)
          stageAResult = await createChatCompletion(stageAPayload, { signal })
        } catch (schemaError: any) {
          // Fast-fail on 4xx schema validation errors - jump to fallback
          if (schemaError.status === 400 || schemaError.message?.includes('schema')) {
            structuredLog('warn', 'Stage A schema validation failed - routing to fallback', {
              correlationId,
              documentId: requestBody.metadata?.documentId,
              userId,
              error: schemaError.message,
              request_id: requestId
            })
            
            // Clear primary timeout and start fallback budget  
            clearTimeout(primaryTimeout)
            const fallbackController = new AbortController()
            const fallbackTimeout = setTimeout(() => fallbackController.abort(), 4000) // 4s fallback budget
            
            try {
              const fallbackResult = await runTextFallback(
                payload, messages, apiFamily, 'schema_error', fallbackController.signal
              )
              clearTimeout(fallbackTimeout)
              
              outcome = 'fallback'
              failure_cause = 'schema_error'
              
              // Set response and return early
              res.setHeader('X-Text-Bytes', new TextEncoder().encode(fallbackResult.content).length.toString())
              return res.status(200).json({
                message: fallbackResult.content,
                model: fallbackResult.model,
                usage: fallbackResult.usage,
                fallback_reason: 'schema_error',
                correlationId,
                request_id: requestId
              })
            } catch (fallbackError) {
              clearTimeout(fallbackTimeout)
              throw fallbackError // Let main error handler deal with this
            }
          }
          // Re-throw other errors to main handler
          throw schemaError
        }
        const stageATime = Date.now() - startTime
        
        if (stageAResult.content) {
          try {
            const parsed = JSON.parse(stageAResult.content)
            const distinctPages = parsed.distinctPages || (parsed.citations?.length || 0)
            
            structuredLog('info', 'Stage A completed', {
              correlationId,
              documentId: requestBody.metadata?.documentId,
              userId,
              stageATime,
              distinctPages,
              bulletsCount: parsed.bullets?.length || 0,
              confidence: parsed.confidence,
              request_id: requestId
            })
            
            // Stage B gating: only run if Stage A cites <3 distinct pages
            if (distinctPages < 3 && parsed.confidence !== false) {
              // Stage B: Verification with main model
              const stageBMessages = [
                ...messages,
                {
                  role: 'user' as const,
                  content: `Based on the document analysis, verify and refine these extracted deal points:\n\n${JSON.stringify(parsed, null, 2)}\n\nProvide a clean bullet list with page numbers. Be concise and factual.`
                }
              ]
              
              const stageBPayload = apiFamily === 'responses'
                ? buildResponses({ 
                    model, 
                    input: stageBMessages.map(m => ({ content: m.content, role: m.role })), 
                    max_output_tokens: Math.min(max_output_tokens || 400, 400)
                  })
                : buildChatCompletion({ model, messages: stageBMessages, max_tokens: Math.min(max_output_tokens || 400, 400) })
              
              stageBPayload.stream = false

              const stageBStart = Date.now()
              fixResponseFormat(stageBPayload)
              const stageBResult = await createChatCompletion(stageBPayload, { signal })
              const stageBTime = Date.now() - stageBStart
              
              if (stageBResult.content?.trim()) {
                cascadeResult = {
                  content: stageBResult.content,
                  model: stageBResult.model || model,
                  usage: {
                    total_tokens: (stageAResult.usage?.total_tokens || 0) + (stageBResult.usage?.total_tokens || 0),
                    prompt_tokens: (stageAResult.usage?.prompt_tokens || 0) + (stageBResult.usage?.prompt_tokens || 0),
                    completion_tokens: (stageAResult.usage?.completion_tokens || 0) + (stageBResult.usage?.completion_tokens || 0)
                  },
                  cascade: {
                    stageA: { time: stageATime, model: 'gpt-4o-mini', distinctPages },
                    stageB: { time: stageBTime, model: stageBResult.model || model }
                  }
                }
                
                structuredLog('info', 'Stage B completed', {
                  correlationId,
                  documentId: requestBody.metadata?.documentId,
                  userId,
                  stageBTime,
                  totalCascadeTime: stageATime + stageBTime,
                  contentLength: stageBResult.content.length,
                  request_id: requestId
                })
              }
            } else {
              // Use Stage A result directly (sufficient distinct pages or low confidence)
              let stageAResponse = '## Key Deal Points\n\n'
              if (parsed.bullets && Array.isArray(parsed.bullets)) {
                for (let i = 0; i < parsed.bullets.length; i++) {
                  const bullet = parsed.bullets[i]
                  const citation = parsed.citations?.[i]
                  const pageRef = citation?.page ? ` (Page ${citation.page})` : ''
                  stageAResponse += `• ${bullet}${pageRef}\n`
                }
              }
              
              cascadeResult = {
                content: stageAResponse,
                model: 'gpt-4o-mini',
                usage: stageAResult.usage,
                cascade: {
                  stageA: { time: stageATime, model: 'gpt-4o-mini', distinctPages },
                  stageBSkipped: 'sufficient_pages_or_low_confidence'
                }
              }
              
              structuredLog('info', 'Stage B skipped', {
                correlationId,
                documentId: requestBody.metadata?.documentId,
                userId,
                reason: distinctPages >= 3 ? 'sufficient_pages' : 'low_confidence',
                distinctPages,
                totalTime: stageATime,
                request_id: requestId
              })
            }
          } catch (parseError) {
            structuredLog('warn', 'Stage A JSON parse failed - routing to fallback', {
              correlationId,
              documentId: requestBody.metadata?.documentId,
              userId,
              error: parseError instanceof Error ? parseError.message : 'Unknown error',
              request_id: requestId
            })
            
            // Clear primary timeout and start fallback budget
            clearTimeout(primaryTimeout)
            const fallbackController = new AbortController()
            const fallbackTimeout = setTimeout(() => fallbackController.abort(), 4000) // 4s fallback budget
            
            try {
              const fallbackResult = await runTextFallback(
                payload, messages, apiFamily, 'json_parse', fallbackController.signal
              )
              clearTimeout(fallbackTimeout)
              
              outcome = 'fallback'
              failure_cause = 'json_parse'
              
              // Set response and return early
              res.setHeader('X-Text-Bytes', new TextEncoder().encode(fallbackResult.content).length.toString())
              return res.status(200).json({
                message: fallbackResult.content,
                model: fallbackResult.model,
                usage: fallbackResult.usage,
                fallback_reason: 'json_parse',
                correlationId,
                request_id: requestId
              })
            } catch (fallbackError) {
              clearTimeout(fallbackTimeout)
              throw fallbackError // Let main error handler deal with this
            }
          }
        }
      } catch (cascadeError) {
        structuredLog('error', 'Model cascade failed', {
          correlationId,
          documentId: requestBody.metadata?.documentId,
          userId,
          error: cascadeError instanceof Error ? cascadeError.message : 'Unknown error',
          request_id: requestId
        })
      }
    }
    
    // If cascade produced result, use it
    if (cascadeResult) {
      // Set X-Text-Bytes header for fallback gating
      const responseBytes = new TextEncoder().encode(cascadeResult.content).length
      res.setHeader('X-Text-Bytes', responseBytes.toString())
      
      // Non-blocking fire-and-forget persistence
      if (sessionId) {
        setImmediate(async () => {
          try {
            const supabase = getSupabaseAdmin()
            await supabase.from('messages').insert({
              chat_session_id: sessionId,
              role: 'assistant',
              content: cascadeResult.content,
              metadata: { 
                requestId, 
                correlationId,
                usage: cascadeResult.usage, 
                model: cascadeResult.model,
                apiFamily: 'cascade',
                cascade: cascadeResult.cascade
              }
            })
          } catch (persistErr) {
            console.warn(`[${requestId}] Failed to persist cascade message:`, persistErr)
          }
        })
      }
      
      structuredLog('info', 'Model cascade completed', {
        correlationId,
        documentId: requestBody.metadata?.documentId,
        userId,
        model: cascadeResult.model,
        usage: cascadeResult.usage,
        cascade: cascadeResult.cascade,
        contentLength: cascadeResult.content.length,
        request_id: requestId
      })
      
      return res.status(200).json({ 
        message: cascadeResult.content,
        model: cascadeResult.model,
        usage: cascadeResult.usage,
        cascade: cascadeResult.cascade,
        correlationId,
        request_id: requestId
      })
    }
    
    // Build request for selected API family with streaming enabled
    payload = apiFamily === 'responses'
      ? buildResponses({ 
          model, 
          input: messages.map(m => ({ content: m.content, role: m.role })), 
          max_output_tokens 
        })
      : buildChatCompletion({ model, messages, max_tokens: max_output_tokens })
    
    // Configure for user-facing responses: enable tools but ensure text output
    payload.stream = true
    payload.response_format = { type: 'text' }
    // Keep tools enabled but add natural language requirement in system message

    // Set complete SSE headers for streaming
    res.setHeader('Cache-Control', 'no-store, no-cache, must-revalidate, proxy-revalidate')
    res.setHeader('Content-Type', 'text/event-stream; charset=utf-8')
    res.setHeader('Connection', 'keep-alive')
    res.setHeader('Access-Control-Allow-Origin', '*')
    res.setHeader('Access-Control-Allow-Headers', 'Cache-Control, Content-Type, X-Correlation-ID')
    res.setHeader('Access-Control-Expose-Headers', 'X-Correlation-ID')
    res.setHeader('X-Accel-Buffering', 'no') // Disable nginx buffering
    res.setHeader('X-Correlation-ID', correlationId)
    res.setHeader('Vary', 'Authorization, Cookie')
    res.setHeader('Pragma', 'no-cache')
    res.setHeader('Expires', '0')
    
    // Call OpenAI with proper error handling and performance monitoring
    const callStartTime = Date.now()
    fixResponseFormat(payload)
    const ai = await createChatCompletion(payload, { signal })
    const firstTokenTime = Date.now() - callStartTime
    
    // Guard against null/undefined AI response properties
    if (!ai || typeof ai !== 'object') {
      throw new Error('Invalid AI response: received null or non-object response')
    }
    
    // Performance budget monitoring (tightened thresholds)
    if (firstTokenTime > 1500) {
      structuredLog('warn', 'PERF_BUDGET_WARNING', {
        correlationId,
        documentId: requestBody.metadata?.documentId,
        userId,
        t_first_token: firstTokenTime,
        budget_target: 1200,
        threshold_warning: 1500,
        request_id: requestId
      })
    }
    
    if (firstTokenTime > 2000) {
      structuredLog('error', 'PERF_BUDGET_MISS', {
        correlationId,
        documentId: requestBody.metadata?.documentId,
        userId,
        t_first_token: firstTokenTime,
        budget_target: 1200,
        threshold_error: 2000,
        request_id: requestId
      })
    }
    
    // Check for tool-only responses (empty text content)
    const hadText = !!(ai?.content && ai.content.trim().length > 0)
    const hadToolCalls = !!((ai as any)?.tool_calls && (ai as any).tool_calls.length > 0)
    
    // Handle empty-text fallback for tool-only responses
    if (!hadText && hadToolCalls) {
      structuredLog('info', 'Tool-only response detected, generating fallback text', {
        correlationId,
        documentId: requestBody.metadata?.documentId,
        userId: req.user?.id || 'anonymous',
        model,
        hadToolCalls: true,
        hadText: false,
        request_id: requestId
      })
      
      // Build fallback request with same context
      const fallbackPayload = apiFamily === 'responses'
        ? buildResponses({ 
            model, 
            input: messages.map(m => ({ content: m.content, role: m.role })), 
            max_output_tokens: Math.min(max_output_tokens || 600, 600)
          })
        : buildChatCompletion({ model, messages, max_tokens: Math.min(max_output_tokens || 600, 600) })
      
      // Force text output and disable tools if present
      if (fallbackPayload.tools && Array.isArray(fallbackPayload.tools) && fallbackPayload.tools.length > 0) {
        fallbackPayload.tool_choice = 'none'
      }
      fallbackPayload.stream = false

      try {
        fixResponseFormat(fallbackPayload)
        const fallbackAi = await createChatCompletion(fallbackPayload, { signal })
        
        if (fallbackAi?.content && fallbackAi.content.trim().length > 0) {
          structuredLog('info', 'Fallback text generated successfully', {
            correlationId,
            documentId: requestBody.metadata?.documentId,
            userId: req.user?.id || 'anonymous',
            fallbackContentLength: fallbackAi.content.length,
            request_id: requestId
          })
          
          // Use fallback content
          ai.content = fallbackAi.content || ''
          ;(ai as any).finish_reason = 'fallback_text'
        }
      } catch (fallbackError) {
        structuredLog('error', 'Fallback text generation failed', {
          correlationId,
          documentId: requestBody.metadata?.documentId,
          userId: req.user?.id || 'anonymous',
          error: fallbackError instanceof Error ? fallbackError.message : 'Unknown error',
          request_id: requestId
        })
        // Continue with original response
      }
    }

    // Set X-Text-Bytes header for fallback gating
    const responseBytes = new TextEncoder().encode(ai?.content || '').length
    res.setHeader('X-Text-Bytes', responseBytes.toString())
    
    // Check for empty content after completion - route to fallback instead of 502
    const hasToolCalls = !!((ai as any)?.tool_calls && (ai as any).tool_calls.length > 0)
    if ((!ai?.content || ai.content.trim().length === 0) && !hasToolCalls && !signal.aborted) {
      structuredLog('warn', 'Empty content detected - routing to fallback', {
        correlationId,
        documentId: requestBody.metadata?.documentId,
        userId: req.user?.id || 'anonymous',
        model: ai?.model || 'unknown',
        finish_reason: (ai as any)?.finish_reason || 'unknown',
        hasToolCalls,
        request_id: requestId
      })
      
      // Clear primary timeout and start fallback budget
      clearTimeout(primaryTimeout)
      const fallbackController = new AbortController()
      const fallbackTimeout = setTimeout(() => fallbackController.abort(), 4000) // 4s fallback budget
      
      try {
        const fallbackResult = await runTextFallback(
          payload, messages, apiFamily, 'empty_content', fallbackController.signal
        )
        clearTimeout(fallbackTimeout)
        
        outcome = 'fallback'
        failure_cause = 'empty_content'
        
        // Use fallback content and continue with response
        ai.content = fallbackResult.content || ''
        ai.model = fallbackResult.model || model
        ai.usage = fallbackResult.usage || {}
        ;(ai as any).fallback_reason = 'empty_content'
      } catch (fallbackError) {
        clearTimeout(fallbackTimeout)
        // If fallback also fails, return 502
        return res.status(502).json({
          error: 'empty_text',
          code: 'EMPTY_RESPONSE',
          message: 'The AI response was empty and fallback failed. Please try again.',
          request_id: requestId
        })
      }
    }
    
    // Send response first
    const response = res.status(200).json({ 
      message: ai?.content || '',
      model: ai?.model || model,
      usage: ai?.usage || {},
      correlationId,
      request_id: requestId
    })
    
    // Fire-and-forget persistence (non-blocking)
    if (sessionId) {
      setImmediate(async () => {
        try {
          const supabase = getSupabaseAdmin()
          await supabase.from('messages').insert({
            chat_session_id: sessionId,
            role: 'assistant',
            content: ai?.content || '',
            metadata: { 
              requestId, 
              correlationId,
              usage: ai?.usage || {}, 
              model: ai?.model || model,
              apiFamily,
              path: normalizedPath,
              finish_reason: (ai as any)?.finish_reason || 'unknown',
              hadToolCalls: !!((ai as any)?.tool_calls && (ai as any).tool_calls.length > 0),
              hadText: !!(ai?.content && ai.content.trim().length > 0),
              fallback_reason: (ai as any)?.fallback_reason
            }
          })
        } catch (persistErr) {
          console.warn(`[${requestId}] Failed to persist chat message:`, persistErr)
        }
      })
    }
    
    // Log successful completion
    structuredLog('info', 'Chat request completed', {
      documentId: requestBody?.metadata?.documentId,
      userId,
      outcome,
      failure_cause,
      latency_ms: Date.now() - startTime,
      correlationId,
      request_id: requestId
    })
    
    return response
    
  } catch (error: any) {
    // Handle Zod errors that might occur during processing
    if (error instanceof z.ZodError) {
      return res.status(400).json({
        error: 'Invalid request data',
        code: 'VALIDATION_ERROR',
        details: error.flatten().fieldErrors,
        request_id: requestId
      })
    }
    
    // Enhanced error logging with correlation ID
    const finalCorrelationId = correlationId || requestId
    structuredLog('error', 'Chat request failed', {
      correlationId: finalCorrelationId,
      documentId: requestBody?.metadata?.documentId,
      userId: req.user?.id || 'anonymous',
      error: error?.message,
      status: error?.status,
      code: error?.code,
      type: error?.type,
      request_id: requestId,
      ...(process.env.NODE_ENV === 'development' && { stack: error?.stack })
    })
    
    // Determine if this is an upstream OpenAI error (return 502) or client error (return 4xx)
    const isUpstreamError = error?.status >= 500 || 
                           error?.message?.includes('OpenAI') ||
                           error?.message?.includes('timeout') ||
                           error?.message?.includes('ETIMEDOUT')
    
    const statusCode = isUpstreamError ? 502 : (error?.status || 500)
    const errorType = isUpstreamError ? 'UPSTREAM_ERROR' : (error?.code || 'CHAT_ERROR')
    
    // Determine if timeout caused this error
    if (signal.aborted || error?.name === 'AbortError') {
      outcome = 'fallback'
      failure_cause = 'timeout'
    } else {
      outcome = 'fallback'  
      failure_cause = 'error'
    }
    
    // Log failure before returning error response
    structuredLog('error', 'Chat request failed', {
      documentId: requestBody?.metadata?.documentId,
      userId,
      outcome,
      failure_cause,
      latency_ms: Date.now() - startTime,
      correlationId,
      request_id: requestId
    })

    return res.status(statusCode).json({ 
      code: errorType,
      type: error?.type || 'api_error',
      message: error?.message || 'Chat processing failed',
      correlationId: finalCorrelationId,
      request_id: error?.request_id || requestId
    })
  } finally {
    // Clean up timeout
    clearTimeout(primaryTimeout)
  }
}

// Compose middleware: auth first, then rate limiting
// Each middleware returns a (req, res) => Promise<void> function
export default withRateLimit({ 
  id: 'chat', 
  tokens: 20, 
  windowMs: 60000 
})(withAuth(chatHandler))<|MERGE_RESOLUTION|>--- conflicted
+++ resolved
@@ -155,26 +155,11 @@
         messages,
         max_tokens: Math.min(originalPayload.max_tokens || 600, 600)
       })
-<<<<<<< HEAD
-
-  // Force text output and disable tools
-  if (fallbackPayload.tools && Array.isArray(fallbackPayload.tools) && fallbackPayload.tools.length > 0) {
-    fallbackPayload.tool_choice = 'none'
-  }
-  
-  // API-specific response format handling
-  if (apiFamily === 'responses') {
-    fallbackPayload.text = { format: 'plain' }
-  }
-  // For chat completions, omit response_format entirely
-  
-=======
   
   // Force text output and disable tools if present
   if (fallbackPayload.tools && Array.isArray(fallbackPayload.tools) && fallbackPayload.tools.length > 0) {
     fallbackPayload.tool_choice = 'none'
   }
->>>>>>> 8646b4e7
   fallbackPayload.stream = false
   
   // Preserve temperature from original (if any)
@@ -182,10 +167,7 @@
     fallbackPayload.temperature = originalPayload.temperature
   }
 
-<<<<<<< HEAD
-=======
   fixResponseFormat(fallbackPayload)
->>>>>>> 8646b4e7
   const fallbackResult = await createChatCompletion(fallbackPayload, { signal })
 
   return {
